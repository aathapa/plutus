--- conflicted
+++ resolved
@@ -3,16 +3,10 @@
 , useCabalProject ? false
 }@args:
 let
-<<<<<<< HEAD
   packageSet = import ./default.nix ({ rev = "in-nix-shell"; } // args);
-  pyEnv = packageSet.pkgs.python3.withPackages (ps: [ ps.sphinx ps.sphinx_rtd_theme ]);
+  pyEnv = packageSet.pkgs.python3.withPackages (ps: [ packageSet.sphinxcontrib-haddock.sphinxcontrib-domaintools ps.sphinx ps.sphinx_rtd_theme ]);
 in
 with packageSet; haskell.packages.shellFor {
-=======
-  # For Sphinx, and ad-hoc usage
-  pyEnv = pkgs.python3.withPackages (ps: [ packageSet.sphinxcontrib-haddock.sphinxcontrib-domaintools ps.sphinx ps.sphinx_rtd_theme ]);
-in haskell.packages.shellFor {
->>>>>>> 607b6716
   nativeBuildInputs = [
     # From nixpkgs
     pkgs.ghcid
@@ -35,11 +29,8 @@
     pkgs.awscli
     pkgs.aws_shell
 
-<<<<<<< HEAD
-=======
     # Extra dev packages acquired from elsewhere
     dev.packages.cabal-install
->>>>>>> 607b6716
     dev.packages.hlint
     dev.packages.stylish-haskell
     dev.packages.haskell-language-server
