{-# LANGUAGE FlexibleContexts #-}
module Language.PlutusCore
    (
      -- * Parser
      parse
    , parseST
    , parseTermST
    , parseTypeST
    , parseScoped
    , parseProgram
    , parseTerm
    , parseType
    -- * Pretty-printing
    , Configuration (..)
    , defaultCfg
    , debugCfg
    , prettyCfgText
    , prettyCfgString
    , debugText
    , prettyString
    -- * AST
    , Term (..)
    , Type (..)
    , Constant (..)
    , Kind (..)
    , ParseError (..)
    , Version (..)
    , Program (..)
    , Name (..)
    , TyName (..)
    , Unique (..)
    , Size
    , Value
    , BuiltinName (..)
    , TypeBuiltin (..)
    , defaultVersion
    -- * Lexer
    , AlexPosn (..)
    -- * Views
    , IterApp (..)
    , TermIterApp
    , PrimIterApp
    -- * Formatting
    , format
    , formatDoc
    -- * Processing
    , annotateProgram
    , annotateTerm
    , annotateType
    , RenameError (..)
    , TyNameWithKind (..)
    , NameWithType (..)
    , TypeState (..)
    , RenamedType
    , RenamedTerm
    -- * Normalization
    , check
    , checkProgram
    , checkTerm
    , NormalizationError
    , checkFile
    , isTypeValue
    , isTermValue
    -- * Type synthesis
    , typecheckProgram
    , typecheckTerm
    , kindCheck
    , fileType
    , fileNormalizeType
    , fileTypeCfg
    , printType
    , printNormalizeType
    , TypeError (..)
    , TypeCheckM
    , BuiltinTable (..)
    , parseTypecheck
    -- for testing
    , tyReduce
    , runTypeCheckM
    , typecheckPipeline
    , defaultTypecheckerGas
    -- * Serialization
    , encodeProgram
    , decodeProgram
    , readProgram
    , writeProgram
    -- * Errors
    , PrettyCfg (..)
    , Error (..)
    , IsError (..)
    -- * Base functors
    , TermF (..)
    , TypeF (..)
    -- * Quotation and term construction
    , Quote
    , runQuote
    , QuoteT
    , runQuoteT
    , MonadQuote
    , liftQuote
    , convertErrors
    -- * Name generation
    , freshUnique
    , freshName
    , freshTyName
    -- * Quasi-Quoters
    , plcType
    , plcTerm
    , plcProgram
    -- * Evaluation
    , EvaluationResult (..)
    -- * Combining programs
    , applyProgram
    ) where

import           Control.Monad.Except
import           Control.Monad.State
import qualified Data.ByteString.Lazy                     as BSL
import qualified Data.Text                                as T
import           Data.Text.Prettyprint.Doc
import           Language.PlutusCore.CBOR
import           Language.PlutusCore.Error
import           Language.PlutusCore.Evaluation.CkMachine
import           Language.PlutusCore.Lexer
import           Language.PlutusCore.Lexer.Type
import           Language.PlutusCore.Name
import           Language.PlutusCore.Normalize
import           Language.PlutusCore.Parser
import           Language.PlutusCore.PrettyCfg
import           Language.PlutusCore.Quote
import           Language.PlutusCore.Renamer
import           Language.PlutusCore.TH
import           Language.PlutusCore.Type
import           Language.PlutusCore.TypeSynthesis
import           Language.PlutusCore.View
import           PlutusPrelude

-- | Given a file at @fibonacci.plc@, @fileType "fibonacci.plc"@ will display
-- its type or an error message.
fileType :: FilePath -> IO T.Text
fileType = fileNormalizeType False

fileNormalizeType :: Bool -> FilePath -> IO T.Text
fileNormalizeType norm = fmap (either prettyCfgText id . printNormalizeType norm) . BSL.readFile

-- | Given a file, display
-- its type or an error message, optionally dumping annotations and debug
-- information.
fileTypeCfg :: Configuration -> FilePath -> IO T.Text
fileTypeCfg cfg = fmap (either (renderCfg cfg) id . printType) . BSL.readFile

checkFile :: FilePath -> IO (Maybe T.Text)
checkFile = fmap (either (pure . prettyCfgText) id . fmap (fmap prettyCfgText . check) . parse) . BSL.readFile

-- | Print the type of a program contained in a 'ByteString'
printType :: (MonadError (Error AlexPosn) m) => BSL.ByteString -> m T.Text
printType = printNormalizeType False

-- | Print the type of a program contained in a 'ByteString'
printNormalizeType :: (MonadError (Error AlexPosn) m) => Bool -> BSL.ByteString -> m T.Text
printNormalizeType norm bs = runQuoteT $ prettyCfgText <$> (typecheckProgram 1000 norm <=< annotateProgram <=< (liftEither . convertError . parseScoped)) bs

-- | Parse and rewrite so that names are globally unique, not just unique within
-- their scope.
parseScoped :: (MonadError (Error AlexPosn) m) => BSL.ByteString -> m (Program TyName Name AlexPosn)
parseScoped str = liftEither $ convertError $ fmap (\(p, s) -> rename s p) $ runExcept $ runStateT (parseST str) emptyIdentifierState

-- | Parse a program and typecheck it.
parseTypecheck :: (MonadError (Error AlexPosn) m, MonadQuote m) => Natural -> BSL.ByteString -> m (NormalizedType TyNameWithKind ())
<<<<<<< HEAD
parseTypecheck gas bs = do
    parsed <- parseProgram bs
    checkProgram parsed
    (typecheckProgram gas False <=< annotateProgram) parsed
=======
parseTypecheck gas = typecheckPipeline gas <=< parseProgram

-- | Typecheck a program.
typecheckPipeline :: (MonadError (Error a) m, MonadQuote m) => Natural -> Program TyName Name a -> m (NormalizedType TyNameWithKind ())
typecheckPipeline gas program = do
    checkProgram program
    annotated <- annotateProgram program
    typecheckProgram gas annotated
>>>>>>> 8f2836c2

formatDoc :: (MonadError (Error AlexPosn) m) => BSL.ByteString -> m (Doc a)
formatDoc bs = runQuoteT $ prettyCfg defaultCfg <$> parseProgram bs

format :: (MonadError (Error AlexPosn) m) => Configuration -> BSL.ByteString -> m T.Text
format cfg = fmap (render . prettyCfg cfg) . parseScoped

-- | The default version of Plutus Core supported by this library.
defaultVersion :: a -> Version a
defaultVersion a = Version a 1 0 0

-- | The default amount of gas to run the typechecker with.
defaultTypecheckerGas :: Natural
defaultTypecheckerGas = 1000

-- | Take one PLC program and apply it to another.
applyProgram :: Program tyname name () -> Program tyname name () -> Program tyname name ()
-- TODO: some kind of version checking
applyProgram (Program _ _ t1) (Program _ _ t2) = Program () (defaultVersion ()) (Apply () t1 t2)<|MERGE_RESOLUTION|>--- conflicted
+++ resolved
@@ -167,12 +167,6 @@
 
 -- | Parse a program and typecheck it.
 parseTypecheck :: (MonadError (Error AlexPosn) m, MonadQuote m) => Natural -> BSL.ByteString -> m (NormalizedType TyNameWithKind ())
-<<<<<<< HEAD
-parseTypecheck gas bs = do
-    parsed <- parseProgram bs
-    checkProgram parsed
-    (typecheckProgram gas False <=< annotateProgram) parsed
-=======
 parseTypecheck gas = typecheckPipeline gas <=< parseProgram
 
 -- | Typecheck a program.
@@ -180,8 +174,7 @@
 typecheckPipeline gas program = do
     checkProgram program
     annotated <- annotateProgram program
-    typecheckProgram gas annotated
->>>>>>> 8f2836c2
+    typecheckProgram gas False annotated
 
 formatDoc :: (MonadError (Error AlexPosn) m) => BSL.ByteString -> m (Doc a)
 formatDoc bs = runQuoteT $ prettyCfg defaultCfg <$> parseProgram bs
