{-# LANGUAGE FlexibleContexts #-}
{-# LANGUAGE Rank2Types       #-}

module Language.PlutusCore.Quote (
              runQuoteT
            , runQuote
            , freshUnique
            , freshName
            , freshTyName
            , parseProgram
            , parseTerm
            , parseType
            , annotateProgram
            , annotateTerm
            , typecheckProgram
            , typecheckTerm
            , QuoteT
            , Quote
            ) where

import           Control.Monad.Except
<<<<<<< HEAD
import           Control.Monad.Morph        as MM
import           Control.Monad.State
import qualified Data.ByteString.Lazy       as BSL
import           Data.Functor.Identity
import           Language.PlutusCore.Lexer  (AlexPosn)
=======
import           Control.Monad.Morph               as MM
import           Control.Monad.State

import qualified Data.ByteString.Lazy              as BSL
import           Data.Functor.Identity
import qualified Data.IntMap                       as IM

import           Language.PlutusCore.Error
import           Language.PlutusCore.Lexer         (AlexPosn)
>>>>>>> 3e0bd691
import           Language.PlutusCore.Name
import           Language.PlutusCore.Parser        (ParseError, parseST, parseTermST, parseTypeST)
import           Language.PlutusCore.Renamer
import           Language.PlutusCore.Type
<<<<<<< HEAD
=======
import           Language.PlutusCore.TypeSynthesis
>>>>>>> 3e0bd691
import           PlutusPrelude

-- | The state contains the "next" 'Unique' that should be used for a name
type FreshState = Unique

emptyFreshState :: FreshState
emptyFreshState = Unique 0

-- | The "quotation" monad transformer. Within this monad you can do safe construction of PLC terms using quasiquotation,
-- fresh-name generation, and parsing.
newtype QuoteT m a = QuoteT { unQuoteT :: StateT FreshState m a }
    -- the MonadState constraint is handy, but it's useless outside since we don't export the state type
    deriving (Functor, Applicative, Monad, MonadTrans, MM.MFunctor, MonadState FreshState)

-- | Run a quote from an empty identifier state. Note that the resulting term cannot necessarily
-- be safely combined with other terms - that should happen inside 'QuoteT'.
runQuoteT ::  (Monad m) => QuoteT m a -> m a
runQuoteT q = evalStateT (unQuoteT q) emptyFreshState

-- | A non-transformer version of 'QuoteT'.
type Quote = QuoteT Identity

-- | See 'runQuoteT'.
runQuote :: Quote a -> a
runQuote = runIdentity . runQuoteT

-- | Get a fresh 'Unique'.
freshUnique :: (Monad m) => QuoteT m Unique
freshUnique = do
    nextU <- get
    put $ Unique (unUnique nextU + 1)
    pure nextU

-- | Get a fresh 'Name', given the annotation an the name.
freshName :: (Monad m) => a -> BSL.ByteString -> QuoteT m (Name a)
freshName ann str = Name ann str <$> freshUnique

-- | Get a fresh 'TyName', given the annotation an the name.
freshTyName :: (Monad m) => a -> BSL.ByteString -> QuoteT m (TyName a)
freshTyName = fmap TyName .* freshName

mapParseRun :: (MonadError (Error a) m) => StateT IdentifierState (Except (ParseError a)) b -> QuoteT m b
-- we need to run the parser starting from our current next unique, then throw away the rest of the
-- parser state and get back the new next unique
mapParseRun run = MM.hoist (liftEither . convertError . runExcept) $ QuoteT $ StateT $ \nextU -> do
    (p, (_, _, u)) <- runStateT run (identifierStateFrom nextU)
    pure (p, u)

-- | Parse a PLC program. The resulting program will have fresh names. The underlying monad must be capable
-- of handling any parse errors.
parseProgram :: (MonadError (Error AlexPosn) m) => BSL.ByteString -> QuoteT m (Program TyName Name AlexPosn)
parseProgram str = mapParseRun (parseST str)

-- | Parse a PLC term. The resulting program will have fresh names. The underlying monad must be capable
-- of handling any parse errors.
parseTerm :: (MonadError (Error AlexPosn) m) => BSL.ByteString -> QuoteT m (Term TyName Name AlexPosn)
parseTerm str = mapParseRun (parseTermST str)

-- | Parse a PLC type. The resulting program will have fresh names. The underlying monad must be capable
-- of handling any parse errors.
parseType :: (MonadError (Error AlexPosn) m) => BSL.ByteString -> QuoteT m (Type TyName AlexPosn)
parseType str = mapParseRun (parseTypeST str)

-- | Annotate a PLC program, so that all names are annotated with their types/kinds.
annotateProgram :: (MonadError (Error a) m) => Program TyName Name a -> QuoteT m (Program TyNameWithKind NameWithType a)
annotateProgram (Program a v t) = Program a v <$> annotateTerm t

-- | Annotate a PLC term, so that all names are annotated with their types/kinds.
annotateTerm :: (MonadError (Error a) m) => Term TyName Name a -> QuoteT m (Term TyNameWithKind NameWithType a)
annotateTerm t = do
  (ts, t') <- (lift . liftEither . convertError) (annotateTermST t)
  updateMaxU ts
  pure t'
      where
          updateMaxU :: (Monad m) => TypeState a -> QuoteT m ()
          updateMaxU (TypeState _ tys) = do
              nextU <- get
              let tsMaxU = maybe 0 (fst . fst) (IM.maxViewWithKey tys)
              let maxU = unUnique nextU - 1
              put $ Unique $ max maxU tsMaxU

-- | Typecheck a PLC program.
typecheckProgram :: (MonadError (Error a) m) => Natural -> Program TyNameWithKind NameWithType a -> QuoteT m (Type TyNameWithKind ())
typecheckProgram n (Program _ _ t) = typecheckTerm n t

-- | Typecheck a PLC term.
typecheckTerm :: (MonadError (Error a) m) => Natural -> Term TyNameWithKind NameWithType a -> QuoteT m (Type TyNameWithKind ())
typecheckTerm n t = do
  nextU <- get
  let maxU = unUnique nextU - 1
  (lift . liftEither . convertError) (runTypeCheckM maxU n (typeOf t))<|MERGE_RESOLUTION|>--- conflicted
+++ resolved
@@ -19,31 +19,19 @@
             ) where
 
 import           Control.Monad.Except
-<<<<<<< HEAD
 import           Control.Monad.Morph        as MM
 import           Control.Monad.State
 import qualified Data.ByteString.Lazy       as BSL
 import           Data.Functor.Identity
 import           Language.PlutusCore.Lexer  (AlexPosn)
-=======
-import           Control.Monad.Morph               as MM
-import           Control.Monad.State
-
-import qualified Data.ByteString.Lazy              as BSL
-import           Data.Functor.Identity
 import qualified Data.IntMap                       as IM
 
 import           Language.PlutusCore.Error
-import           Language.PlutusCore.Lexer         (AlexPosn)
->>>>>>> 3e0bd691
 import           Language.PlutusCore.Name
 import           Language.PlutusCore.Parser        (ParseError, parseST, parseTermST, parseTypeST)
 import           Language.PlutusCore.Renamer
 import           Language.PlutusCore.Type
-<<<<<<< HEAD
-=======
 import           Language.PlutusCore.TypeSynthesis
->>>>>>> 3e0bd691
 import           PlutusPrelude
 
 -- | The state contains the "next" 'Unique' that should be used for a name
