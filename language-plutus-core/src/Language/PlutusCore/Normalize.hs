-- | Normalization of PLC entities.

module Language.PlutusCore.Normalize
    ( normalizeType
    , substituteNormalizeType
<<<<<<< HEAD
    , normalizeTypesIn
=======
    , GasInit
>>>>>>> 99a06bf8
    ) where

import           Language.PlutusCore.Error
import           Language.PlutusCore.Name
import           Language.PlutusCore.Quote
import           Language.PlutusCore.Renamer
import           Language.PlutusCore.Type
import           PlutusPrelude

import           Control.Lens
import           Control.Monad.Except
import           Control.Monad.Reader
import           Control.Monad.State
import           Data.IntMap                 (IntMap)
import qualified Data.IntMap                 as IntMap

-- | Type environments contain
newtype TypeEnv tyname ann = TypeEnv
    { unTypeEnv :: IntMap (NormalizedType tyname ann)
    }

<<<<<<< HEAD
type NormalizeTypeM tyname ann = ReaderT (TypeEnv tyname ann) Quote

-- | Run a 'NormalizeTypeM' computation.
runNormalizeTypeM :: MonadQuote m => NormalizeTypeM tyname ann a -> m a
runNormalizeTypeM a = liftQuote $ runReaderT a (TypeEnv mempty)

-- | Locally extend a 'TypeEnv' in a 'NormalizeTypeM' computation.
withExtendedTypeEnv
    :: HasUnique (tyname ann) TypeUnique
    => tyname ann
    -> NormalizedType tyname ann
    -> NormalizeTypeM tyname ann a
    -> NormalizeTypeM tyname ann a
=======
type NormalizeTypeM tyname a = StateT GasInit (ReaderT (TypeEnv tyname) (ExceptT (TypeError a) Quote))

type GasInit = Maybe Natural

normalizeTypeStep :: NormalizeTypeM tyname a ()
normalizeTypeStep = do
    st <- get
    case st of
        Just 0  -> throwError OutOfGas
        Just _  -> modify (fmap (subtract 1))
        Nothing -> pure ()

-- | Run a 'NormalizeTypeM' computation.
runNormalizeTypeM :: (MonadQuote m, AsTypeError e a, MonadError e m) => GasInit -> NormalizeTypeM tyname a b -> m b
runNormalizeTypeM mn a = throwingEither _TypeError =<< (liftQuote $ runExceptT $ runReaderT (evalStateT a mn) (TypeEnv mempty))

-- | Locally extend a 'TypeEnv' in a 'NormalizeTypeM' computation.
withExtendedTypeEnv
    :: HasUnique (tyname ()) TypeUnique
    => tyname () -> NormalizedType tyname () -> NormalizeTypeM tyname ann a -> NormalizeTypeM tyname ann a
>>>>>>> 99a06bf8
withExtendedTypeEnv name ty =
    local (TypeEnv . IntMap.insert (name ^. unique . coerced) ty . unTypeEnv)

-- | Look up a @tyname@ in a 'TypeEnv'.
lookupTyName
<<<<<<< HEAD
    :: HasUnique (tyname ann) TypeUnique
    => tyname ann -> NormalizeTypeM tyname ann (Maybe (NormalizedType tyname ann))
=======
    :: HasUnique (tyname ()) TypeUnique
    => tyname () -> NormalizeTypeM tyname a (Maybe (NormalizedType tyname ()))
>>>>>>> 99a06bf8
lookupTyName name = asks $ IntMap.lookup (name ^. unique . coerced) . unTypeEnv

{- Note [Normalization]
Normalization works under the assumption that variables are globally unique.
We use environments instead of substitutions as they're more efficient.

Since all names are unique and there is no need to track scopes, type normalization has only two
interesting cases: function application and a variable usage. In the function application case we
normalize a function and its argument, add the normalized argument to the environment and continue
normalization. In the variable case we look up the variable in the current environment: if it's not
found, we leave the variable untouched. If the variable is found, then what this variable stands for
was previously added to an environment (while handling the function application case), so we pick this
value and rename all bound variables in it to preserve the global uniqueness condition. It is safe to
do so, because picked values cannot contain uninstantiated variables as only normalized types are
added to environments and normalization instantiates all variables presented in an environment.
-}

{- Note [Costs]
Typechecking costs are relatively simple: it costs 1 gas to perform
a reduction. Substitution does not in general cost anything.

Costs are reset every time we enter 'NormalizeTypeM'.

In unlimited mode, gas is not tracked and we do not fail even on large numbers
of reductions.
-}

-- See Note [Normalization].
-- | Normalize a 'Type' in the 'NormalizeTypeM' monad.
normalizeTypeM
<<<<<<< HEAD
    :: HasUnique (tyname ann) TypeUnique
    => Type tyname ann -> NormalizeTypeM tyname ann (NormalizedType tyname ann)
normalizeTypeM (TyForall ann name kind body) = TyForall ann name kind <<$>> normalizeTypeM body
normalizeTypeM (TyIFix ann pat arg)           =
    TyIFix ann <<$>> normalizeTypeM pat <<*>> normalizeTypeM arg
=======
    :: HasUnique (tyname ()) TypeUnique
    => Type tyname () -> NormalizeTypeM tyname a (NormalizedType tyname ())
normalizeTypeM (TyForall ann name kind body) =
    TyForall ann name kind <<$>> normalizeTypeM body
normalizeTypeM (TyFix ann name pat)          =
    TyFix ann name <<$>> normalizeTypeM pat
>>>>>>> 99a06bf8
normalizeTypeM (TyFun ann dom cod)           =
    TyFun ann <<$>> normalizeTypeM dom <<*>> normalizeTypeM cod
normalizeTypeM (TyLam ann name kind body)    =
    TyLam ann name kind <<$>> normalizeTypeM body
normalizeTypeM (TyApp ann fun arg)           = do
    vFun <- normalizeTypeM fun
    vArg <- normalizeTypeM arg
    case getNormalizedType vFun of
        TyLam _ nArg _ body -> normalizeTypeStep *> substituteNormalizeTypeM vArg nArg body
        _                   -> pure $ TyApp ann <$> vFun <*> vArg
normalizeTypeM var@(TyVar _ name)            = do
    mayTy <- lookupTyName name
    case mayTy of
        Nothing -> pure $ NormalizedType var
        Just ty -> traverse rename ty
normalizeTypeM size@TyInt{}                  = pure $ NormalizedType size
normalizeTypeM builtin@TyBuiltin{}           = pure $ NormalizedType builtin

{- Note [Normalizing substitution]
@substituteNormalize[M]@ is only ever used as normalizing substitution that receives two already
normalized types. However we do not enforce this in the type signature, because
1) it's perfectly correct for the last argument to be non-normalized
2) it would be annoying to wrap 'Type's into 'NormalizedType's
-}

-- See Note [Normalizing substitution].
-- | Substitute a type for a variable in a type and normalize in the 'NormalizeTypeM' monad.
substituteNormalizeTypeM
<<<<<<< HEAD
    :: HasUnique (tyname ann) TypeUnique
    => NormalizedType tyname ann                              -- ^ @ty@
    -> tyname ann                                             -- ^ @name@
    -> Type tyname ann                                        -- ^ @body@
    -> NormalizeTypeM tyname ann (NormalizedType tyname ann)  -- ^ @NORM ([ty / name] body)@
=======
    :: HasUnique (tyname ()) TypeUnique
    => NormalizedType tyname ()                            -- ^ @ty@
    -> tyname ()                                           -- ^ @name@
    -> Type tyname ()                                      -- ^ @body@
    -> NormalizeTypeM tyname a (NormalizedType tyname ())  -- ^ @NORM ([ty / name] body)@
>>>>>>> 99a06bf8
substituteNormalizeTypeM ty name = withExtendedTypeEnv name ty . normalizeTypeM

-- See Note [Normalization].
-- | Normalize a 'Type'.
normalizeType
<<<<<<< HEAD
    :: (HasUnique (tyname ann) TypeUnique, MonadQuote m)
    => Type tyname ann -> m (NormalizedType tyname ann)
normalizeType = runNormalizeTypeM . normalizeTypeM
=======
    :: (HasUnique (tyname ()) TypeUnique, MonadQuote m, AsTypeError e a, MonadError e m)
    => GasInit -> Type tyname () -> m (NormalizedType tyname ())
normalizeType n = runNormalizeTypeM n . normalizeTypeM
>>>>>>> 99a06bf8

-- See Note [Normalizing substitution].
-- | Substitute a type for a variable in a type and normalize.
substituteNormalizeType
<<<<<<< HEAD
    :: (HasUnique (tyname ann) TypeUnique, MonadQuote m)
    => NormalizedType tyname ann      -- ^ @ty@
    -> tyname ann                     -- ^ @name@
    -> Type tyname ann                -- ^ @body@
    -> m (NormalizedType tyname ann)  -- ^ @NORM ([ty / name] body)@
substituteNormalizeType ty name = runNormalizeTypeM . substituteNormalizeTypeM ty name

normalizeReturnType
    :: (HasUnique (tyname ann) TypeUnique, MonadQuote m)
    => Type tyname ann -> m (Type tyname ann)
normalizeReturnType = fmap getNormalizedType . normalizeType

normalizeTypesIn
    :: HasUnique (tyname a) TypeUnique
    => Term tyname name a -> Quote (Term tyname name a)
normalizeTypesIn (LamAbs ann name ty body)  =
    LamAbs ann name <$> normalizeReturnType ty <*> normalizeTypesIn body
normalizeTypesIn (TyAbs ann name kind body) =
    TyAbs ann name kind <$> normalizeTypesIn body
normalizeTypesIn (IWrap ann pat arg term)   =
    IWrap ann <$> normalizeReturnType pat <*> normalizeReturnType arg <*> normalizeTypesIn term
normalizeTypesIn (Apply ann fun arg)        =
    Apply ann <$> normalizeTypesIn fun <*> normalizeTypesIn arg
normalizeTypesIn (Unwrap ann term)          =
    Unwrap ann <$> normalizeTypesIn term
normalizeTypesIn (Error ann ty)             =
    Error ann <$> normalizeReturnType ty
normalizeTypesIn (TyInst ann body ty)       =
    TyInst ann <$> normalizeTypesIn body <*> normalizeReturnType ty
normalizeTypesIn (Var ann name)             =
    return $ Var ann name
normalizeTypesIn con@Constant{}             =
    pure con
normalizeTypesIn bi@Builtin{}               =
    pure bi
=======
    :: (HasUnique (tyname ()) TypeUnique, MonadQuote m, AsTypeError e a, MonadError e m)
    => GasInit
    -> NormalizedType tyname ()      -- ^ @ty@
    -> tyname ()                     -- ^ @name@
    -> Type tyname ()                -- ^ @body@
    -> m (NormalizedType tyname ())  -- ^ @NORM ([ty / name] body)@
substituteNormalizeType gas ty name = runNormalizeTypeM gas . substituteNormalizeTypeM ty name
>>>>>>> 99a06bf8
<|MERGE_RESOLUTION|>--- conflicted
+++ resolved
@@ -1,16 +1,23 @@
 -- | Normalization of PLC entities.
 
+-- Due to the generated 'normalizeEnvCountStep' below which is not used.
+{-# OPTIONS_GHC -fno-warn-unused-top-binds #-}
+
+{-# LANGUAGE DerivingStrategies #-}
+{-# LANGUAGE TemplateHaskell    #-}
+
 module Language.PlutusCore.Normalize
-    ( normalizeType
-    , substituteNormalizeType
-<<<<<<< HEAD
+    ( NormalizeTypeT
+    , runNormalizeTypeM
+    , runNormalizeTypeAnyM
+    , runNormalizeTypeGasM
+    , withExtendedTypeArgEnv
+    , normalizeTypeM
+    , normalizeTypeAny
+    , substituteNormalizeTypeM
     , normalizeTypesIn
-=======
-    , GasInit
->>>>>>> 99a06bf8
     ) where
 
-import           Language.PlutusCore.Error
 import           Language.PlutusCore.Name
 import           Language.PlutusCore.Quote
 import           Language.PlutusCore.Renamer
@@ -18,66 +25,77 @@
 import           PlutusPrelude
 
 import           Control.Lens
-import           Control.Monad.Except
 import           Control.Monad.Reader
 import           Control.Monad.State
+import           Control.Monad.Trans.Maybe
 import           Data.IntMap                 (IntMap)
 import qualified Data.IntMap                 as IntMap
 
--- | Type environments contain
-newtype TypeEnv tyname ann = TypeEnv
-    { unTypeEnv :: IntMap (NormalizedType tyname ann)
+newtype TypeArgEnv tyname ann = TypeArgEnv
+    { unTypeArgEnv :: IntMap (NormalizedType tyname ann)
     }
 
-<<<<<<< HEAD
-type NormalizeTypeM tyname ann = ReaderT (TypeEnv tyname ann) Quote
+data NormalizeTypeEnv m tyname ann = NormalizeTypeEnv
+    { _normalizeTypeEnvTypeArgEnv :: TypeArgEnv tyname ann
+    , _normalizeTypeEnvCountStep  :: m ()
+    }
+
+makeLenses ''NormalizeTypeEnv
+
+-- We do not have `QuoteT` here for nice constraints.
+newtype NormalizeTypeT m tyname ann a = NormalizeTypeT
+    { unNormalizeTypeT :: ReaderT (NormalizeTypeEnv m tyname ann) m a
+    } deriving newtype
+        ( Functor, Applicative, Alternative, Monad, MonadPlus
+        , MonadReader (NormalizeTypeEnv m tyname ann), MonadState s
+        , MonadQuote
+        )
+
+type CountSubstT m = StateT Gas (MaybeT m)
+
+type NormalizeTypeAnyM = NormalizeTypeT Quote
+type NormalizeTypeGasM = NormalizeTypeT (CountSubstT Quote)
+
+countSubst :: Monad m => CountSubstT m ()
+countSubst = do
+    Gas gas <- get
+    if gas == 0
+        then mzero
+        else put . Gas $ gas - 1
 
 -- | Run a 'NormalizeTypeM' computation.
-runNormalizeTypeM :: MonadQuote m => NormalizeTypeM tyname ann a -> m a
-runNormalizeTypeM a = liftQuote $ runReaderT a (TypeEnv mempty)
-
--- | Locally extend a 'TypeEnv' in a 'NormalizeTypeM' computation.
-withExtendedTypeEnv
-    :: HasUnique (tyname ann) TypeUnique
+runNormalizeTypeM :: m () -> NormalizeTypeT m tyname ann a -> m a
+runNormalizeTypeM countStep (NormalizeTypeT a) =
+    runReaderT a $ NormalizeTypeEnv (TypeArgEnv mempty) countStep
+
+-- | Run a 'NormalizeTypeM' computation ignoring gas.
+runNormalizeTypeAnyM :: MonadQuote m => NormalizeTypeT m tyname ann a -> m a
+runNormalizeTypeAnyM = runNormalizeTypeM $ pure ()
+
+-- | Run a 'NormalizeTypeM' computation consuming gas.
+runNormalizeTypeGasM :: Gas -> NormalizeTypeT (CountSubstT Quote) tyname ann a -> Quote (Maybe a)
+runNormalizeTypeGasM gas a = runMaybeT $ evalStateT (runNormalizeTypeM countSubst a) gas
+
+-- | Locally extend a 'TypeArgEnv' in a 'NormalizeTypeM' computation.
+withExtendedTypeArgEnv
+    :: (HasUnique (tyname ann) TypeUnique, Monad m)
     => tyname ann
     -> NormalizedType tyname ann
-    -> NormalizeTypeM tyname ann a
-    -> NormalizeTypeM tyname ann a
-=======
-type NormalizeTypeM tyname a = StateT GasInit (ReaderT (TypeEnv tyname) (ExceptT (TypeError a) Quote))
-
-type GasInit = Maybe Natural
-
-normalizeTypeStep :: NormalizeTypeM tyname a ()
-normalizeTypeStep = do
-    st <- get
-    case st of
-        Just 0  -> throwError OutOfGas
-        Just _  -> modify (fmap (subtract 1))
-        Nothing -> pure ()
-
--- | Run a 'NormalizeTypeM' computation.
-runNormalizeTypeM :: (MonadQuote m, AsTypeError e a, MonadError e m) => GasInit -> NormalizeTypeM tyname a b -> m b
-runNormalizeTypeM mn a = throwingEither _TypeError =<< (liftQuote $ runExceptT $ runReaderT (evalStateT a mn) (TypeEnv mempty))
-
--- | Locally extend a 'TypeEnv' in a 'NormalizeTypeM' computation.
-withExtendedTypeEnv
-    :: HasUnique (tyname ()) TypeUnique
-    => tyname () -> NormalizedType tyname () -> NormalizeTypeM tyname ann a -> NormalizeTypeM tyname ann a
->>>>>>> 99a06bf8
-withExtendedTypeEnv name ty =
-    local (TypeEnv . IntMap.insert (name ^. unique . coerced) ty . unTypeEnv)
-
--- | Look up a @tyname@ in a 'TypeEnv'.
+    -> NormalizeTypeT m tyname ann a
+    -> NormalizeTypeT m tyname ann a
+withExtendedTypeArgEnv name ty =
+    local . over (normalizeTypeEnvTypeArgEnv . coerced) $
+        IntMap.insert (name ^. unique . coerced) ty
+
+-- | Look up a @tyname@ in a 'TypeArgEnv'.
 lookupTyName
-<<<<<<< HEAD
-    :: HasUnique (tyname ann) TypeUnique
-    => tyname ann -> NormalizeTypeM tyname ann (Maybe (NormalizedType tyname ann))
-=======
-    :: HasUnique (tyname ()) TypeUnique
-    => tyname () -> NormalizeTypeM tyname a (Maybe (NormalizedType tyname ()))
->>>>>>> 99a06bf8
-lookupTyName name = asks $ IntMap.lookup (name ^. unique . coerced) . unTypeEnv
+    :: (HasUnique (tyname ann) TypeUnique, Monad m)
+    => tyname ann -> NormalizeTypeT m tyname ann (Maybe (NormalizedType tyname ann))
+lookupTyName name =
+    asks $ IntMap.lookup (name ^. unique . coerced) . unTypeArgEnv . _normalizeTypeEnvTypeArgEnv
+
+countTypeNormalizationStep :: NormalizeTypeT m tyname ann ()
+countTypeNormalizationStep = NormalizeTypeT . ReaderT $ _normalizeTypeEnvCountStep
 
 {- Note [Normalization]
 Normalization works under the assumption that variables are globally unique.
@@ -88,39 +106,21 @@
 normalize a function and its argument, add the normalized argument to the environment and continue
 normalization. In the variable case we look up the variable in the current environment: if it's not
 found, we leave the variable untouched. If the variable is found, then what this variable stands for
-was previously added to an environment (while handling the function application case), so we pick this
-value and rename all bound variables in it to preserve the global uniqueness condition. It is safe to
-do so, because picked values cannot contain uninstantiated variables as only normalized types are
-added to environments and normalization instantiates all variables presented in an environment.
--}
-
-{- Note [Costs]
-Typechecking costs are relatively simple: it costs 1 gas to perform
-a reduction. Substitution does not in general cost anything.
-
-Costs are reset every time we enter 'NormalizeTypeM'.
-
-In unlimited mode, gas is not tracked and we do not fail even on large numbers
-of reductions.
+was previously added to an environment (while handling the function application case), so we pick
+this value and rename all bound variables in it to preserve the global uniqueness condition. It is
+safe to do so, because picked values cannot contain uninstantiated variables as only normalized types
+are added to environments and normalization instantiates all variables presented in an environment.
 -}
 
 -- See Note [Normalization].
 -- | Normalize a 'Type' in the 'NormalizeTypeM' monad.
 normalizeTypeM
-<<<<<<< HEAD
-    :: HasUnique (tyname ann) TypeUnique
-    => Type tyname ann -> NormalizeTypeM tyname ann (NormalizedType tyname ann)
-normalizeTypeM (TyForall ann name kind body) = TyForall ann name kind <<$>> normalizeTypeM body
-normalizeTypeM (TyIFix ann pat arg)           =
-    TyIFix ann <<$>> normalizeTypeM pat <<*>> normalizeTypeM arg
-=======
-    :: HasUnique (tyname ()) TypeUnique
-    => Type tyname () -> NormalizeTypeM tyname a (NormalizedType tyname ())
+    :: (HasUnique (tyname ann) TypeUnique, MonadQuote m)
+    => Type tyname ann -> NormalizeTypeT m tyname ann (NormalizedType tyname ann)
 normalizeTypeM (TyForall ann name kind body) =
     TyForall ann name kind <<$>> normalizeTypeM body
-normalizeTypeM (TyFix ann name pat)          =
-    TyFix ann name <<$>> normalizeTypeM pat
->>>>>>> 99a06bf8
+normalizeTypeM (TyIFix ann pat arg)          =
+    TyIFix ann <<$>> normalizeTypeM pat <<*>> normalizeTypeM arg
 normalizeTypeM (TyFun ann dom cod)           =
     TyFun ann <<$>> normalizeTypeM dom <<*>> normalizeTypeM cod
 normalizeTypeM (TyLam ann name kind body)    =
@@ -129,15 +129,19 @@
     vFun <- normalizeTypeM fun
     vArg <- normalizeTypeM arg
     case getNormalizedType vFun of
-        TyLam _ nArg _ body -> normalizeTypeStep *> substituteNormalizeTypeM vArg nArg body
+        TyLam _ nArg _ body -> do
+            countTypeNormalizationStep
+            substituteNormalizeTypeM vArg nArg body
         _                   -> pure $ TyApp ann <$> vFun <*> vArg
 normalizeTypeM var@(TyVar _ name)            = do
     mayTy <- lookupTyName name
     case mayTy of
         Nothing -> pure $ NormalizedType var
         Just ty -> traverse rename ty
-normalizeTypeM size@TyInt{}                  = pure $ NormalizedType size
-normalizeTypeM builtin@TyBuiltin{}           = pure $ NormalizedType builtin
+normalizeTypeM size@TyInt{}                  =
+    pure $ NormalizedType size
+normalizeTypeM builtin@TyBuiltin{}           =
+    pure $ NormalizedType builtin
 
 {- Note [Normalizing substitution]
 @substituteNormalize[M]@ is only ever used as normalizing substitution that receives two already
@@ -149,53 +153,35 @@
 -- See Note [Normalizing substitution].
 -- | Substitute a type for a variable in a type and normalize in the 'NormalizeTypeM' monad.
 substituteNormalizeTypeM
-<<<<<<< HEAD
-    :: HasUnique (tyname ann) TypeUnique
-    => NormalizedType tyname ann                              -- ^ @ty@
-    -> tyname ann                                             -- ^ @name@
-    -> Type tyname ann                                        -- ^ @body@
-    -> NormalizeTypeM tyname ann (NormalizedType tyname ann)  -- ^ @NORM ([ty / name] body)@
-=======
-    :: HasUnique (tyname ()) TypeUnique
-    => NormalizedType tyname ()                            -- ^ @ty@
-    -> tyname ()                                           -- ^ @name@
-    -> Type tyname ()                                      -- ^ @body@
-    -> NormalizeTypeM tyname a (NormalizedType tyname ())  -- ^ @NORM ([ty / name] body)@
->>>>>>> 99a06bf8
-substituteNormalizeTypeM ty name = withExtendedTypeEnv name ty . normalizeTypeM
+    :: (HasUnique (tyname ann) TypeUnique, MonadQuote m)
+    => NormalizedType tyname ann                                -- ^ @ty@
+    -> tyname ann                                               -- ^ @name@
+    -> Type tyname ann                                          -- ^ @body@
+    -> NormalizeTypeT m tyname ann (NormalizedType tyname ann)  -- ^ @NORM ([ty / name] body)@
+substituteNormalizeTypeM ty name = withExtendedTypeArgEnv name ty . normalizeTypeM
 
 -- See Note [Normalization].
 -- | Normalize a 'Type'.
 normalizeType
-<<<<<<< HEAD
+    :: (HasUnique (tyname ann) TypeUnique, MonadQuote m)
+    => m () -> Type tyname ann -> m (NormalizedType tyname ann)
+normalizeType countStep = runNormalizeTypeM countStep . normalizeTypeM
+
+-- See Note [Normalization].
+-- | Normalize a 'Type' ignoring sizes.
+normalizeTypeAny
     :: (HasUnique (tyname ann) TypeUnique, MonadQuote m)
     => Type tyname ann -> m (NormalizedType tyname ann)
-normalizeType = runNormalizeTypeM . normalizeTypeM
-=======
-    :: (HasUnique (tyname ()) TypeUnique, MonadQuote m, AsTypeError e a, MonadError e m)
-    => GasInit -> Type tyname () -> m (NormalizedType tyname ())
-normalizeType n = runNormalizeTypeM n . normalizeTypeM
->>>>>>> 99a06bf8
-
--- See Note [Normalizing substitution].
--- | Substitute a type for a variable in a type and normalize.
-substituteNormalizeType
-<<<<<<< HEAD
-    :: (HasUnique (tyname ann) TypeUnique, MonadQuote m)
-    => NormalizedType tyname ann      -- ^ @ty@
-    -> tyname ann                     -- ^ @name@
-    -> Type tyname ann                -- ^ @body@
-    -> m (NormalizedType tyname ann)  -- ^ @NORM ([ty / name] body)@
-substituteNormalizeType ty name = runNormalizeTypeM . substituteNormalizeTypeM ty name
+normalizeTypeAny = normalizeType $ pure ()
 
 normalizeReturnType
     :: (HasUnique (tyname ann) TypeUnique, MonadQuote m)
-    => Type tyname ann -> m (Type tyname ann)
-normalizeReturnType = fmap getNormalizedType . normalizeType
+    => Type tyname ann -> NormalizeTypeT m tyname ann (Type tyname ann)
+normalizeReturnType = fmap getNormalizedType . normalizeTypeM
 
 normalizeTypesIn
-    :: HasUnique (tyname a) TypeUnique
-    => Term tyname name a -> Quote (Term tyname name a)
+    :: (HasUnique (tyname ann) TypeUnique, MonadQuote m)
+    => Term tyname name ann -> NormalizeTypeT m tyname ann (Term tyname name ann)
 normalizeTypesIn (LamAbs ann name ty body)  =
     LamAbs ann name <$> normalizeReturnType ty <*> normalizeTypesIn body
 normalizeTypesIn (TyAbs ann name kind body) =
@@ -216,12 +202,15 @@
     pure con
 normalizeTypesIn bi@Builtin{}               =
     pure bi
-=======
-    :: (HasUnique (tyname ()) TypeUnique, MonadQuote m, AsTypeError e a, MonadError e m)
-    => GasInit
-    -> NormalizedType tyname ()      -- ^ @ty@
-    -> tyname ()                     -- ^ @name@
-    -> Type tyname ()                -- ^ @body@
-    -> m (NormalizedType tyname ())  -- ^ @NORM ([ty / name] body)@
-substituteNormalizeType gas ty name = runNormalizeTypeM gas . substituteNormalizeTypeM ty name
->>>>>>> 99a06bf8
+
+-- -- See Note [Normalizing substitution].
+-- -- | Substitute a type for a variable in a type and normalize.
+-- substituteNormalizeType
+--     :: (HasUnique (tyname ann) TypeUnique, MonadQuote m)
+--     => m ()
+--     -> NormalizedType tyname ann      -- ^ @ty@
+--     -> tyname ann                     -- ^ @name@
+--     -> Type tyname ann                -- ^ @body@
+--     -> m (NormalizedType tyname ann)  -- ^ @NORM ([ty / name] body)@
+-- substituteNormalizeType countStep ty name =
+--     runNormalizeTypeM countStep . substituteNormalizeTypeM ty name