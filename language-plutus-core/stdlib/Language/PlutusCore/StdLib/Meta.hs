--- conflicted
+++ resolved
@@ -30,13 +30,8 @@
 getBuiltinNatSum s = do
     foldList <- getBuiltinFoldList
     let int = TyApp () (TyBuiltin () TyInteger) $ TyInt () s
-<<<<<<< HEAD
-    let add = TyInst () (Constant () (BuiltinName () AddInteger)) $ TyInt () s
     nat1 <- _recursiveType <$> getBuiltinNat
-=======
     let add = TyInst () (Builtin () (BuiltinName () AddInteger)) $ TyInt () s
-    RecursiveType _ nat1 <- holedToRecursive <$> getBuiltinNat
->>>>>>> 40e02fe7
     nti <- getBuiltinNatToInteger
     acc <- freshName () "acc"
     n <- freshName () "n"
