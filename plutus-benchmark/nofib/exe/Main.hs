--- conflicted
+++ resolved
@@ -107,11 +107,8 @@
 primeIdReader "P40"  = Right Prime.P40
 primeIdReader "P50"  = Right Prime.P50
 primeIdReader "P60"  = Right Prime.P60
-<<<<<<< HEAD
-=======
 primeIdReader "P100" = Right Prime.P100
 primeIdReader "P150" = Right Prime.P150
->>>>>>> 9267c326
 primeIdReader "P200" = Right Prime.P200
 primeIdReader f      = Left $ "Cannot parse `" <> f <> "`. Possible values are " ++ knownPrimes ++"."
 
