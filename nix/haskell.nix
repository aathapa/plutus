--- conflicted
+++ resolved
@@ -51,20 +51,12 @@
       "https://github.com/shmish111/servant-purescript.git"."ece5d1dad16a5731ac22040075615803796c7c21" = "1axcbsaym64q67hvjc7b3izd48cgqwi734l7f7m22jpdc80li5f6";
       "https://github.com/input-output-hk/cardano-crypto.git"."2547ad1e80aeabca2899951601079408becbc92c" = "1p2kg2w02q5w1cvqzhfhqmxviy4xrzada3mmb096j2n6hfr20kri";
       "https://github.com/michaelpj/unlit.git"."9ca1112093c5ffd356fc99c7dafa080e686dd748" = "145sffn8gbdn6xp9q5b75yd3m46ql5bnc02arzmpfs6wgjslfhff";
-<<<<<<< HEAD
-      "https://github.com/input-output-hk/ouroboros-network"."75153affa23a0e68e035d7bb19880fe1ae35b1d4" = "0aj6rsqp93k2079bipv2ia7m56h2xwwlcjffr7mr99cz6l9xj96i";
       "https://github.com/input-output-hk/cardano-prelude"."71ea865408f2e03e6d6832359423546699730849" = "02v9bd95vjal7yp96b59dgap2k53c2lrg9vxw6d62cxzw8n635y6";
       "https://github.com/input-output-hk/cardano-base"."5035c9ed95e9d47f050314a7d96b1b2043288f61" = "103z0009sz586f2mvnmwl2hp9n94qy0n72ik521xhq7zmfwyv3m7";
       "https://github.com/raduom/cardano-ledger-specs"."2cac85306d8b3e07006e9081f36ce7ebf2d9d0a3" = "0w6z1va6a93f818m9byh49yxkkpd9q3xlxk5irpq3d42vmfpy447";
       "https://github.com/raduom/iohk-monitoring-framework"."b5c035ad4e226d634242ad5979fa677921181435" = "19v32drfb7wy1yqpbxlqvgii0i7s2j89s05lqskx6855yn0calq4";
       "https://github.com/input-output-hk/iohk-monitoring-framework"."5c9627b6aee487f9b7ec44981aba57a6afc659b1" = "0ndnhff32h37xsc61b181m4vwaj4vm1z04p2rfwffnjjmgz23584";
-=======
-      "https://github.com/input-output-hk/cardano-prelude"."71ea865408f2e03e6d6832359423546699730849" = "02v9bd95vjal7yp96b59dgap2k53c2lrg9vxw6d62cxzw8n635y6";
-      "https://github.com/input-output-hk/cardano-base"."5035c9ed95e9d47f050314a7d96b1b2043288f61" = "103z0009sz586f2mvnmwl2hp9n94qy0n72ik521xhq7zmfwyv3m7";
-      "https://github.com/raduom/cardano-ledger-specs"."2cac85306d8b3e07006e9081f36ce7ebf2d9d0a3" = "0w6z1va6a93f818m9byh49yxkkpd9q3xlxk5irpq3d42vmfpy447";
-      "https://github.com/input-output-hk/iohk-monitoring-framework"."5c9627b6aee487f9b7ec44981aba57a6afc659b1" = "0ndnhff32h37xsc61b181m4vwaj4vm1z04p2rfwffnjjmgz23584";
       "https://github.com/input-output-hk/ouroboros-network"."75153affa23a0e68e035d7bb19880fe1ae35b1d4" = "0aj6rsqp93k2079bipv2ia7m56h2xwwlcjffr7mr99cz6l9xj96i";
->>>>>>> 1d6d5f3a
       };
     modules = [
         {
@@ -109,11 +101,7 @@
             plutus-metatheory.components.tests.test2.doCheck = false;
             # plutus-metatheory needs agda with the stdlib around for the custom setup
             # I can't figure out a way to apply this as a blanket change for all the components in the package, oh well
-<<<<<<< HEAD
             plutus-metatheory.components.library.build-tools = [ agdaWithStdlib ];
-=======
-	          plutus-metatheory.components.library.build-tools = [ agdaWithStdlib ];
->>>>>>> 1d6d5f3a
             plutus-metatheory.components.exes.plc-agda.build-tools = [ agdaWithStdlib ];
             plutus-metatheory.components.tests.test1.build-tools = [ agdaWithStdlib ];
             plutus-metatheory.components.tests.test2.build-tools = [ agdaWithStdlib ];
@@ -157,8 +145,6 @@
             plutus-tx-plugin.package.ghcOptions = "-Werror";
             plutus-doc.package.ghcOptions = "-Werror";
             plutus-use-cases.package.ghcOptions = "-Werror";
-
-            inline-r.package.ghcOptions = "-XStandaloneKindSignatures";
           };
         }
      ];
