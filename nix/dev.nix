--- conflicted
+++ resolved
@@ -7,11 +7,8 @@
     stylish-haskell = haskell.extraPackages.stylish-haskell.components.exes.stylish-haskell;
     hlint = haskell.extraPackages.hlint.components.exes.hlint;
     haskell-language-server = haskell.extraPackages.haskell-language-server.components.exes.haskell-language-server;
-<<<<<<< HEAD
+    hie-bios = haskell.extraPackages.hie-bios.components.exes.hie-bios;
     ghcide = haskell.extraPackages.ghcide.components.exes.ghcide;
-=======
-    hie-bios = haskell.extraPackages.hie-bios.components.exes.hie-bios;
->>>>>>> 607b6716
     purty = haskell.extraPackages.purty.components.exes.purty;
     purs = easyPS.purs;
     spago = easyPS.spago;
