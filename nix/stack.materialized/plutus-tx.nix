--- conflicted
+++ resolved
@@ -41,10 +41,6 @@
           (hsPkgs."text" or (errorHandler.buildDepError "text"))
           (hsPkgs."mtl" or (errorHandler.buildDepError "mtl"))
           (hsPkgs."containers" or (errorHandler.buildDepError "containers"))
-<<<<<<< HEAD
-          (hsPkgs."plutus-ir" or (errorHandler.buildDepError "plutus-ir"))
-=======
->>>>>>> 9ad4e3dc
           (hsPkgs."cborg" or (errorHandler.buildDepError "cborg"))
           (hsPkgs."serialise" or (errorHandler.buildDepError "serialise"))
           (hsPkgs."language-plutus-core" or (errorHandler.buildDepError "language-plutus-core"))
