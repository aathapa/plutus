--- conflicted
+++ resolved
@@ -40,11 +40,7 @@
             (hsPkgs."language-plutus-core" or (errorHandler.buildDepError "language-plutus-core"))
             (hsPkgs."plutus-tx" or (errorHandler.buildDepError "plutus-tx"))
             (hsPkgs."plutus-ledger" or (errorHandler.buildDepError "plutus-ledger"))
-<<<<<<< HEAD
-            (hsPkgs."plutus-emulator" or (errorHandler.buildDepError "plutus-emulator"))
-=======
             (hsPkgs."plutus-contract" or (errorHandler.buildDepError "plutus-contract"))
->>>>>>> 9ad4e3dc
             (hsPkgs."prettyprinter" or (errorHandler.buildDepError "prettyprinter"))
             (hsPkgs."containers" or (errorHandler.buildDepError "containers"))
             ] ++ (pkgs.lib).optional (!(compiler.isGhcjs && true || system.isGhcjs)) (hsPkgs."plutus-tx-plugin" or (errorHandler.buildDepError "plutus-tx-plugin"));
