############################################################################
# Extra Haskell packages which we build with haskell.nix, but which aren't
# part of our project's package set themselves.
#
# These are for e.g. developer usage, or for running formatting tests.
############################################################################
{ pkgs, index-state, checkMaterialization, sources }:
pkgs.haskell-nix.tools {
  cabal = {
    version = "3.2.0.0";
    inherit index-state checkMaterialization;
    # Invalidate and update if you change the version or index-state
    plan-sha256 = "034rggaixxhji42sb473w4kzwxr856kw393q3sjc4nsz76xpkkfl";
  };
  stylish-haskell = {
    version = "0.10.0.0";
    inherit index-state checkMaterialization;
    # Invalidate and update if you change the version or index-state
    plan-sha256 = "114npk6hjgcfa95fz8r28w6lxak4rslfvh9caiwmwrkgd8v3nmaz";
  };
  hlint = {
    version = "2.2.11";
    inherit index-state checkMaterialization;
    # Invalidate and update if you change the version or index-state
    plan-sha256 = "1mppmhhfqsnwigg3apj43ylc6zc7zqyvnsimwbnxwicvir2xzdqm";
  };
<<<<<<< HEAD
  # This fails for packages that use plutus due to missing unfoldings
  ghcide = {
    version = "0.2.0";
    compiler-nix-name = "ghc883";
    index-state = "2020-06-02T00:00:00Z";
    plan-sha256 = "04l2ihni8ccbnb99apsainmfww6swavxg8vw4h4cg966lcwayndh";
  };
} // {
  ghcide-use-cases = (pkgs.haskell-nix.cabalProject {
    name = "ghcide";
    src = sources.ghcide;
    compiler-nix-name = "ghc883";
    inherit checkMaterialization;
    index-state = "2020-05-10T00:00:00Z";
    # Invalidate and update if you change the version or index-state
    plan-sha256 = "1s7z6q9prwyy4m958rgddadzyz33bgnwy1i1az7p3gz3s0jp4m99";
    modules = [({config, ...}: {
      packages.ghcide.configureFlags = pkgs.lib.optional (!pkgs.stdenv.targetPlatform.isMusl)
        "--enable-executable-dynamic";
      nonReinstallablePkgs = [ "Cabal" "array" "base" "binary" "bytestring" "containers" "deepseq"
                               "directory" "filepath" "ghc" "ghc-boot" "ghc-boot-th" "ghc-compact"
                               "ghc-heap" "ghc-prim" "ghci" "haskeline" "hpc" "integer-gmp"
                               "libiserv" "mtl" "parsec" "pretty" "process" "rts" "stm"
                               "template-haskell" "terminfo" "text" "time" "transformers" "unix"
                               "xhtml"
                             ];
      packages.hie-bios.src = sources.hie-bios;
    })];
  }).ghcide.components.exes.ghcide;
=======
  haskell-language-server =
    let hspkgs = pkgs.haskell-nix.cabalProject {
        src = pkgs.fetchFromGitHub {
          owner = "haskell";
          repo = "haskell-language-server";
          rev = "2186df00a9414c640fba1ae2acc3d9aa21ab6e4c";
          sha256 = "0qh41jbf1a697l8wf48zmfs6vf08gijb0w42h26nvimcgc5dkh9a";
          fetchSubmodules = true;
        };
        lookupSha256 = { location, tag, ... } : {
          "https://github.com/wz1000/shake"."fb3859dca2e54d1bbb2c873e68ed225fa179fbef" = "0sa0jiwgyvjsmjwpfcpvzg2p7277aa0dgra1mm6afh2rfnjphz8z";
          "https://github.com/peti/cabal-plan"."894b76c0b6bf8f7d2f881431df1f13959a8fce87" = "06iklj51d9kh9bhc42lrayypcpgkjrjvna59w920ln41rskhjr4y";
          }."${location}"."${tag}";
        inherit index-state checkMaterialization;
        # Invalidate and update if you change the version
        plan-sha256 = "0v9r3d11y595w7zrn7zrcxbcvjph5q8qj4fnig4sff99wcm038ab";
        compiler-nix-name = "ghc883";
        modules = [{
          # Tests don't pass for some reason, but this is a somewhat random revision.
          packages.haskell-language-server.doCheck = false;
        }];
      };
    in hspkgs.haskell-language-server;
>>>>>>> fe428a6f
  purty =
    let hspkgs = pkgs.haskell-nix.stackProject {
        src = pkgs.fetchFromGitLab {
          owner = "joneshf";
          repo = "purty";
          rev = "3c073e1149ecdddd01f1d371c70d5b243d743bf2";
          sha256 = "0j8z9661anisp4griiv5dfpxarfyhcfb15yrd2k0mcbhs5nzhni0";
        };
        # Invalidate and update if you change the version
        stack-sha256 = "1r1fyzbl69jir30m0vqkyyf82q2548kdql4m05lss7fdsbdv4bw1";
        inherit checkMaterialization;
        pkg-def-extras = [
          # Workaround for https://github.com/input-output-hk/haskell.nix/issues/214
          (hackage: {
            packages = {
              "hsc2hs" = (((hackage.hsc2hs)."0.68.6").revisions).default;
            };
          })
        ];
      };
    in hspkgs.purty;
}<|MERGE_RESOLUTION|>--- conflicted
+++ resolved
@@ -24,7 +24,6 @@
     # Invalidate and update if you change the version or index-state
     plan-sha256 = "1mppmhhfqsnwigg3apj43ylc6zc7zqyvnsimwbnxwicvir2xzdqm";
   };
-<<<<<<< HEAD
   # This fails for packages that use plutus due to missing unfoldings
   ghcide = {
     version = "0.2.0";
@@ -33,28 +32,6 @@
     plan-sha256 = "04l2ihni8ccbnb99apsainmfww6swavxg8vw4h4cg966lcwayndh";
   };
 } // {
-  ghcide-use-cases = (pkgs.haskell-nix.cabalProject {
-    name = "ghcide";
-    src = sources.ghcide;
-    compiler-nix-name = "ghc883";
-    inherit checkMaterialization;
-    index-state = "2020-05-10T00:00:00Z";
-    # Invalidate and update if you change the version or index-state
-    plan-sha256 = "1s7z6q9prwyy4m958rgddadzyz33bgnwy1i1az7p3gz3s0jp4m99";
-    modules = [({config, ...}: {
-      packages.ghcide.configureFlags = pkgs.lib.optional (!pkgs.stdenv.targetPlatform.isMusl)
-        "--enable-executable-dynamic";
-      nonReinstallablePkgs = [ "Cabal" "array" "base" "binary" "bytestring" "containers" "deepseq"
-                               "directory" "filepath" "ghc" "ghc-boot" "ghc-boot-th" "ghc-compact"
-                               "ghc-heap" "ghc-prim" "ghci" "haskeline" "hpc" "integer-gmp"
-                               "libiserv" "mtl" "parsec" "pretty" "process" "rts" "stm"
-                               "template-haskell" "terminfo" "text" "time" "transformers" "unix"
-                               "xhtml"
-                             ];
-      packages.hie-bios.src = sources.hie-bios;
-    })];
-  }).ghcide.components.exes.ghcide;
-=======
   haskell-language-server =
     let hspkgs = pkgs.haskell-nix.cabalProject {
         src = pkgs.fetchFromGitHub {
@@ -78,7 +55,27 @@
         }];
       };
     in hspkgs.haskell-language-server;
->>>>>>> fe428a6f
+  ghcide-use-cases = (pkgs.haskell-nix.cabalProject {
+    name = "ghcide";
+    src = sources.ghcide;
+    compiler-nix-name = "ghc883";
+    inherit checkMaterialization;
+    index-state = "2020-05-10T00:00:00Z";
+    # Invalidate and update if you change the version or index-state
+    plan-sha256 = "1s7z6q9prwyy4m958rgddadzyz33bgnwy1i1az7p3gz3s0jp4m99";
+    modules = [({config, ...}: {
+      packages.ghcide.configureFlags = pkgs.lib.optional (!pkgs.stdenv.targetPlatform.isMusl)
+        "--enable-executable-dynamic";
+      nonReinstallablePkgs = [ "Cabal" "array" "base" "binary" "bytestring" "containers" "deepseq"
+                               "directory" "filepath" "ghc" "ghc-boot" "ghc-boot-th" "ghc-compact"
+                               "ghc-heap" "ghc-prim" "ghci" "haskeline" "hpc" "integer-gmp"
+                               "libiserv" "mtl" "parsec" "pretty" "process" "rts" "stm"
+                               "template-haskell" "terminfo" "text" "time" "transformers" "unix"
+                               "xhtml"
+                             ];
+      packages.hie-bios.src = sources.hie-bios;
+    })];
+  }).ghcide.components.exes.ghcide;
   purty =
     let hspkgs = pkgs.haskell-nix.stackProject {
         src = pkgs.fetchFromGitLab {
