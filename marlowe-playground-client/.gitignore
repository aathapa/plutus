--- conflicted
+++ resolved
@@ -1,16 +1,3 @@
-<<<<<<< HEAD
-/node_modules/
-/output/
-/generated/
-/generated
-/yarn-error.log
-/.psci_modules/
-/generated-docs/
-/.psc-package/
-/.psc-package2nix/
-/.spago/
-/.spago2nix/
-=======
 # FIXME: @michaelpj to remove this in favour of root .giignore file
 # once he figures out what's going on with nix-gitignore
 generated
@@ -24,5 +11,4 @@
 .psc-package/
 .psc-package2nix/
 .spago/
-.spago2nix/
->>>>>>> 88320673
+.spago2nix/